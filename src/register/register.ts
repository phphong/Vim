import { VimState } from './../mode/modeHandler';
import * as clipboard from 'copy-paste';
/**
 * There are two different modes of copy/paste in Vim - copy by character
 * and copy by line. Copy by line typically happens in Visual Line mode, but
 * also shows up in some other actions that work over lines (most noteably dd,
 * yy).
 */
export enum RegisterMode {
  FigureItOutFromCurrentMode,
  CharacterWise,
  LineWise,
  BlockWise,
};

export interface IRegisterContent {
  text        : string | string[];
  registerMode: RegisterMode;
}

export class Register {
  /**
   * The '"' is the unnamed register.
   * The '*' is the special register for stroing into system clipboard.
   * TODO: Read-Only registers
   *  '.' register has the last inserted text.
   *  '%' register has the current file path.
   *  ':' is the most recently executed command.
   *  '#' is the name of last edited file. (low priority)
   */
  private static registers: { [key: string]: IRegisterContent } = {
    '"': { text: "", registerMode: RegisterMode.CharacterWise },
    '*': { text: "", registerMode: RegisterMode.CharacterWise }
  };

  public static isValidRegister(register: string): boolean {
    return register in Register.registers || /^[a-z0-9]+$/i.test(register);
  }

  /**
   * Puts content in a register. If none is specified, uses the default
   * register ".
   */
  public static put(content: string | string[], vimState: VimState): void {
    const register = vimState.recordedState.registerName;

    if (!Register.isValidRegister(register)) {
      throw new Error(`Invalid register ${register}`);
    }

    if (register === '*') {
      clipboard.copy(content);
    }

    Register.registers[register] = {
      text        : content,
      registerMode: vimState.effectiveRegisterMode(),
    };
  }

<<<<<<< HEAD
  public static add(content: string, vimState: VimState): void {
    const register = vimState.recordedState.registerName;
=======
  public static putByKey(content: string | string[], register?: string, registerMode?: RegisterMode): void {
    register = register || '"';
>>>>>>> 2e1d32a7

    if (!Register.isValidRegister(register)) {
      throw new Error(`Invalid register ${register}`);
    }

<<<<<<< HEAD
    if (typeof Register.registers[register].text !== "string") {
      // TODO - I don't know why this cast is necessary!

      (Register.registers[register].text as string[]).push(content);
    }
=======
    if (register === '*') {
      clipboard.copy(content);
    }

    Register.registers[register] = {
      text        : content,
      registerMode: registerMode || RegisterMode.FigureItOutFromCurrentMode,
    };
>>>>>>> 2e1d32a7
  }

  /**
   * Gets content from a register. If none is specified, uses the default
   * register ".
   */
  public static async get(vimState: VimState): Promise<IRegisterContent> {
    const register = vimState.recordedState.registerName;
    return Register.getByKey(register);
  }

  public static async getByKey(register: string): Promise<IRegisterContent> {
    if (!Register.isValidRegister(register)) {
      throw new Error(`Invalid register ${register}`);
    }

    if (!Register.registers[register]) {
      Register.registers[register] = { text: "", registerMode: RegisterMode.CharacterWise };
    }

    /* Read from system clipboard */
    if (register === '*') {
      const text = await new Promise<string>((resolve, reject) =>
        clipboard.paste((err, text) => {
          if (err) {
            reject(err);
          } else {
            resolve(text);
          }
        })
      );

      Register.registers[register].text = text;
    }

    return Register.registers[register];
  }

  public static getKeys(): string[] {
    return Object.keys(Register.registers);
  }
}<|MERGE_RESOLUTION|>--- conflicted
+++ resolved
@@ -58,35 +58,35 @@
     };
   }
 
-<<<<<<< HEAD
-  public static add(content: string, vimState: VimState): void {
-    const register = vimState.recordedState.registerName;
-=======
-  public static putByKey(content: string | string[], register?: string, registerMode?: RegisterMode): void {
-    register = register || '"';
->>>>>>> 2e1d32a7
-
+  public static putByKey(content: string | string[], register = '"', registerMode = RegisterMode.FigureItOutFromCurrentMode): void {
     if (!Register.isValidRegister(register)) {
       throw new Error(`Invalid register ${register}`);
     }
 
-<<<<<<< HEAD
-    if (typeof Register.registers[register].text !== "string") {
-      // TODO - I don't know why this cast is necessary!
-
-      (Register.registers[register].text as string[]).push(content);
-    }
-=======
     if (register === '*') {
       clipboard.copy(content);
     }
 
     Register.registers[register] = {
       text        : content,
-      registerMode: registerMode || RegisterMode.FigureItOutFromCurrentMode,
+      registerMode: registerMode,
     };
->>>>>>> 2e1d32a7
   }
+
+  public static add(content: string, vimState: VimState): void {
+    const register = vimState.recordedState.registerName;
+
+    if (!Register.isValidRegister(register)) {
+      throw new Error(`Invalid register ${register}`);
+    }
+
+    if (typeof Register.registers[register].text !== "string") {
+      // TODO - I don't know why this cast is necessary!
+
+      (Register.registers[register].text as string[]).push(content);
+    }
+  }
+
 
   /**
    * Gets content from a register. If none is specified, uses the default
